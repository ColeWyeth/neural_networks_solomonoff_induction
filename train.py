# Copyright 2024 DeepMind Technologies Limited
#
# Licensed under the Apache License, Version 2.0 (the "License");
# you may not use this file except in compliance with the License.
# You may obtain a copy of the License at
#
#    http://www.apache.org/licenses/LICENSE-2.0
#
# Unless required by applicable law or agreed to in writing, software
# distributed under the License is distributed on an "AS IS" BASIS,
# WITHOUT WARRANTIES OR CONDITIONS OF ANY KIND, either express or implied.
# See the License for the specific language governing permissions and
# limitations under the License.
# ==============================================================================

"""Trains a neural model on some data generated from the data/ folder."""

import functools
from typing import Any

from absl import app
from absl import logging
import haiku as hk
import jax
import jax.numpy as jnp
import numpy as np
import optax
import tqdm
import tree

# TODO: these dependencies belong in PR
# from google3.third_party.deepmind.neural_networks_solomonoff_induction.data import data_generator as dg_lib
# from google3.third_party.deepmind.neural_networks_solomonoff_induction.data import utm_data_generator as utm_dg_lib
# from google3.third_party.deepmind.neural_networks_solomonoff_induction.data import utms as utms_lib
# from google3.third_party.deepmind.neural_networks_solomonoff_induction.models import transformer

from neural_networks_solomonoff_induction.data import data_generator as dg_lib
from neural_networks_solomonoff_induction.data import utm_data_generator as utm_dg_lib
from neural_networks_solomonoff_induction.data import utms as utms_lib
from neural_networks_solomonoff_induction.models import transformer

def _make_loss_fn(model: hk.Transformed) -> Any:
  """Returns the loss function for update_parameters."""

  def loss_fn(
      params: hk.Params,
      sequences: jax.Array,
      mask: jax.Array,
  ) -> jnp.float32:
    """Returns the loss for the model and the last state.

    Args:
      params: The parameters of the model, usually a neural network.
      sequences: The input of sequences to evaluate. See neural_predictors.py.
      mask: A binary array, True (1's) denote where to skip computing the loss.
    """
    conditionals = model.apply(
        params=params,
        targets=sequences,
        rng=None,
    )
    true_conditionals = jnp.take_along_axis(
        conditionals, sequences[..., None], axis=-1
    )[..., 0]
    true_conditionals = jnp.where(mask, 0.0, true_conditionals)
    marginals = jnp.sum(true_conditionals, axis=1)  # Shape (B,).
    return -jnp.mean(marginals)

  return loss_fn


@functools.partial(
    jax.jit, static_argnames=('optimizer', 'grad_fn', 'normalize_gradients')
)
def _update_parameters(
    params: hk.Params,
    opt_state: optax.OptState,
    sequences: jax.Array,
    mask: jax.Array,
    grad_fn: Any,
    optimizer: optax.GradientTransformation,
    normalize_gradients: bool = True,
) -> tuple[hk.Params, optax.OptState, dict[str, Any]]:
  """Returns updated params and extra logs (like loss, last state etc).

  Backpropagation is done on the whole sequence. The whole function is jitted.

  Args:
    params: The current parameters of the network.
    opt_state: The optimizer state.
    sequences: The input of sequences to evaluate. See base_predictor.py.
    mask: A binary array, True (1's) denote where to skip computing the loss.
    grad_fn: A gradient function, which takes some parameters, a random seed,
      the data to compute the gradient on, and an initial state for the
      predictor. It returns the gradient of the parameters for this batch of
      data, and extra values.
    optimizer: An optax optimizer.
    normalize_gradients: Whether to divide the gradients by the length of the
      sequences, or keep them as is. Using this option guarantees to have the
      same scale across various sequence lengths, and therefore tasks.
  """
  loss, grad = grad_fn(params, sequences, mask)
  if normalize_gradients:
    length_sequence = float(sequences.shape[1])
    grad = tree.map_structure(lambda x: x / length_sequence, grad)
  updates, new_opt_state = optimizer.update(grad, opt_state)
  new_params = optax.apply_updates(params, updates)

  log_dict = {
      'loss': loss,
      'grad_norm_unclipped': optax.global_norm(grad),
  }

  return new_params, new_opt_state, log_dict


def train_transformer_decoder(
    data_generator: dg_lib.DataGenerator,
    training_steps: int,
    log_every: int,
    batch_size: int = 128,
    use_tqdm: bool = True,
) -> tuple[hk.Params, float]:
  """Trains a neural network on some synthetic data.

  We train a decoder-only transformer on batches, minimizing the log-loss
  objective. The exact architecture can be modified using the TransformerConfig
  object (defined in models/transformer.py)

  Args:
    data_generator: Used to generate batches of data to train on.
    training_steps: Number of batches to train on.
    log_every: How often to log the loss. If negative or 0, no log at all.
    batch_size: The number of sequences in a batch.
    use_tqdm: Whether to use a progress bar or not.

  Returns:
    The final loss, and final parameters.
  """
  config = transformer.TransformerConfig(vocab_size=data_generator.feature_size)
  model = hk.transform(
      functools.partial(transformer.transformer_decoder, config=config)
  )

  # Initialize parameters.
  dummy_batch, _ = data_generator.sample_dummy(batch_size)
  # Transform one-hots to integer tokens.
  dummy_batch = np.argmax(dummy_batch, axis=-1)
  rng = jax.random.PRNGKey(0)
  params = model.init(rng, dummy_batch)

  # Make gradient function.
  loss_fn = _make_loss_fn(model)
  grad_fn = jax.value_and_grad(loss_fn, has_aux=False)

  # Make optimizer, to apply the gradients.
  optimizer = optax.adam(learning_rate=1e-4)
  opt_state = optimizer.init(params)

  logging.info('Initialization done, starting training...')
  last_loss = 0.0
  default_mask = lambda x: np.ones(x.shape[:2], dtype=bool)
  for step in tqdm.trange(training_steps, disable=not use_tqdm):
    batch, log_dict = data_generator.sample()
    # Transform one-hots to integer tokens.
    batch = np.argmax(batch, axis=-1)
    if 'loss_mask' in log_dict:
      loss_mask = log_dict['loss_mask']
    else:
      loss_mask = default_mask(batch)

    params, opt_state, logs = _update_parameters(
        params=params,
        opt_state=opt_state,
        sequences=batch,
        grad_fn=grad_fn,
        optimizer=optimizer,
        mask=loss_mask,
    )
    if log_every > 0 and step % log_every == 0:
      logging.info(
          'Step %d, Loss (avg cumulative nats) %f, Grad norm %f',
          step,
          logs['loss'],
          logs['grad_norm_unclipped'],
      )
    last_loss = logs['loss']

  return params, last_loss


def main(_) -> None:
  """Trains a model and save the parameters to a file."""
<<<<<<< HEAD
  utm = utms_lib.BrainPhoqueUTM(alphabet_size=2)
  data_generator = utm_dg_lib.UTMDataGenerator(
      batch_size=32, # Should really be 128
      seq_length=256,
      rng=1,
      utm=utm,
      memory_size=10,
      maximum_steps=2560, # TODO: is this why performance falls of? seq length is more than 100, so this should be at least a few times higher
      tokenizer=utm_dg_lib.Tokenizer.SEQ_POSITION,#utm_dg_lib.Tokenizer.ASCII,
      maximum_program_length=100,
=======
  rng = np.random.default_rng(seed=1)
  program_sampler = utms_lib.FastSampler(rng=rng)
  utm = utms_lib.BrainPhoqueUTM(program_sampler, alphabet_size=2)
  data_generator = utm_dg_lib.UTMDataGenerator(
      batch_size=8,
      seq_length=2048,
      rng=rng,
      utm=utm,
      memory_size=200,
      maximum_steps=20480,
      tokenizer=utm_dg_lib.Tokenizer.SEQ_POSITION,
      maximum_program_length=2000,
>>>>>>> c2090c95
  )

  params, loss = train_transformer_decoder(
      data_generator=data_generator,
<<<<<<< HEAD
      training_steps=500000,#100,
      log_every=1000,#10,
=======
      training_steps=1000000,
      log_every=1000,
>>>>>>> c2090c95
  )
  logging.info('Final loss: %f', loss)

  np.savez('params_Q2048.npz', **params)
  logging.info('Parameters saved in file params_Q2048.npz')


if __name__ == '__main__':
  app.run(main)<|MERGE_RESOLUTION|>--- conflicted
+++ resolved
@@ -191,18 +191,6 @@
 
 def main(_) -> None:
   """Trains a model and save the parameters to a file."""
-<<<<<<< HEAD
-  utm = utms_lib.BrainPhoqueUTM(alphabet_size=2)
-  data_generator = utm_dg_lib.UTMDataGenerator(
-      batch_size=32, # Should really be 128
-      seq_length=256,
-      rng=1,
-      utm=utm,
-      memory_size=10,
-      maximum_steps=2560, # TODO: is this why performance falls of? seq length is more than 100, so this should be at least a few times higher
-      tokenizer=utm_dg_lib.Tokenizer.SEQ_POSITION,#utm_dg_lib.Tokenizer.ASCII,
-      maximum_program_length=100,
-=======
   rng = np.random.default_rng(seed=1)
   program_sampler = utms_lib.FastSampler(rng=rng)
   utm = utms_lib.BrainPhoqueUTM(program_sampler, alphabet_size=2)
@@ -215,18 +203,12 @@
       maximum_steps=20480,
       tokenizer=utm_dg_lib.Tokenizer.SEQ_POSITION,
       maximum_program_length=2000,
->>>>>>> c2090c95
   )
 
   params, loss = train_transformer_decoder(
       data_generator=data_generator,
-<<<<<<< HEAD
-      training_steps=500000,#100,
-      log_every=1000,#10,
-=======
       training_steps=1000000,
       log_every=1000,
->>>>>>> c2090c95
   )
   logging.info('Final loss: %f', loss)
 
